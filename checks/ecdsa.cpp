--- conflicted
+++ resolved
@@ -70,11 +70,7 @@
          {
          format = "EMSA1_BSI(SHA-1)";
          }
-<<<<<<< HEAD
       PK_Signer pk_signer(priv_key, format);
-=======
-      std::unique_ptr<PK_Signer> pk_signer(get_pk_signer(priv_key, format));
->>>>>>> 3c15bd25
       SecureVector<byte> signature;
       bool sig_exc = false;
       try
@@ -96,13 +92,8 @@
 
       if(i==0) // makes no sense to check for sha224
          {
-<<<<<<< HEAD
          PK_Verifier pk_verifier(priv_key, format);
          bool ver = pk_verifier.verify_message(message, signature);
-=======
-         std::unique_ptr<PK_Verifier> pk_verifier(get_pk_verifier(priv_key, format));
-         bool ver = pk_verifier->verify_message(message, signature);
->>>>>>> 3c15bd25
          CHECK(ver);
          }
 
@@ -111,17 +102,10 @@
    // now check that verification alone fails
 
    // sign it with the normal EMSA1
-<<<<<<< HEAD
    PK_Signer pk_signer(priv_key, "EMSA1(SHA-224)");
    SecureVector<byte> signature = pk_signer.sign_message(message, rng);
 
    PK_Verifier pk_verifier(priv_key, "EMSA1_BSI(SHA-224)");
-=======
-   std::unique_ptr<PK_Signer> pk_signer(get_pk_signer(priv_key, "EMSA1(SHA-224)"));
-   SecureVector<byte> signature = pk_signer->sign_message(message, rng);
-
-   std::unique_ptr<PK_Verifier> pk_verifier(get_pk_verifier(priv_key, "EMSA1_BSI(SHA-224)"));
->>>>>>> 3c15bd25
 
    // verify against EMSA1_BSI
    // we make sure it doesn't fail because of the invalid signature,
@@ -207,13 +191,8 @@
       ECDSA_PrivateKey priv_key(rng, dom_pars);
       std::string pem_encoded_key = PKCS8::PEM_encode(priv_key);
 
-<<<<<<< HEAD
       PK_Signer signer(priv_key, "EMSA1(SHA-224)");
       PK_Verifier verifier(priv_key, "EMSA1(SHA-224)");
-=======
-      std::unique_ptr<PK_Signer> signer(get_pk_signer(priv_key, "EMSA1(SHA-224)"));
-      std::unique_ptr<PK_Verifier> verifier(get_pk_verifier(priv_key, "EMSA1(SHA-224)"));
->>>>>>> 3c15bd25
 
       for(u32bit i = 0; i != 256; ++i)
          signer.update((byte)i);
@@ -408,36 +387,15 @@
 
    try
       {
-<<<<<<< HEAD
       std::auto_ptr<PKCS8_PrivateKey> loaded_key(PKCS8::load_key(TEST_DATA_DIR "/wo_dompar_private.pkcs8.pem", rng));
       ECDSA_PrivateKey* ecdsa = dynamic_cast<ECDSA_PrivateKey*>(loaded_key.get());
       CHECK_MESSAGE(ecdsa, "the loaded key could not be converted into an ECDSA_PrivateKey");
-=======
-      std::unique_ptr<PKCS8_PrivateKey> loaded_key(PKCS8::load_key(TEST_DATA_DIR "/wo_dompar_private.pkcs8.pem", rng));
-      ECDSA_PrivateKey* loaded_ec_key = dynamic_cast<ECDSA_PrivateKey*>(loaded_key.get());
-      CHECK_MESSAGE(loaded_ec_key, "the loaded key could not be converted into an ECDSA_PrivateKey");
->>>>>>> 3c15bd25
 
       PK_Signer signer(*ecdsa, "EMSA1(SHA-1)");
 
-<<<<<<< HEAD
       SecureVector<byte> sig = signer.sign_message(msg, rng);
 
       PK_Verifier verifier(*ecdsa, "EMSA1(SHA-1)");
-=======
-      std::unique_ptr<PKCS8_PrivateKey> loaded_key_nodp(PKCS8::load_key(TEST_DATA_DIR "/nodompar_private.pkcs8.pem", rng));
-      // anew in each test with unregistered domain-parameters
-      ECDSA_PrivateKey* loaded_ec_key_nodp = dynamic_cast<ECDSA_PrivateKey*>(loaded_key_nodp.get());
-      CHECK_MESSAGE(loaded_ec_key_nodp, "the loaded key could not be converted into an ECDSA_PrivateKey");
-
-      SecureVector<byte> signature_nodp = loaded_ec_key_nodp->sign(sv_message.begin(), sv_message.size(), rng);
-      //cout << "signature = " << hex_encode(signature.begin(), signature.size()) << "\n";
-      bool ver_success_nodp = loaded_ec_key_nodp->verify(sv_message.begin(), sv_message.size(), signature_nodp.begin(), signature_nodp.size());
-      CHECK_MESSAGE(ver_success_nodp, "generated signature could not be verified positively (no_dom)");
-      try
-         {
-         std::unique_ptr<PKCS8_PrivateKey> loaded_key_withdp(PKCS8::load_key(TEST_DATA_DIR "/withdompar_private.pkcs8.pem", rng));
->>>>>>> 3c15bd25
 
       CHECK_MESSAGE(verifier.verify_message(msg, sig),
                     "generated sig could not be verified positively");
@@ -447,42 +405,12 @@
       std::cout << "Exception in test_read_pkcs8 - " << e.what() << "\n";
       }
 
-<<<<<<< HEAD
    try
       {
       std::auto_ptr<PKCS8_PrivateKey> loaded_key_nodp(PKCS8::load_key(TEST_DATA_DIR "/nodompar_private.pkcs8.pem", rng));
       // anew in each test with unregistered domain-parameters
       ECDSA_PrivateKey* ecdsa_nodp = dynamic_cast<ECDSA_PrivateKey*>(loaded_key_nodp.get());
       CHECK_MESSAGE(ecdsa_nodp, "the loaded key could not be converted into an ECDSA_PrivateKey");
-=======
-/**
-* The following test tests the copy ctors and and copy-assignment operators
-*/
-void test_cp_and_as_ctors(RandomNumberGenerator& rng)
-   {
-   std::cout << "." << std::flush;
-
-   std::unique_ptr<PKCS8_PrivateKey> loaded_key(PKCS8::load_key(TEST_DATA_DIR "/wo_dompar_private.pkcs8.pem", rng));
-   ECDSA_PrivateKey* loaded_ec_key = dynamic_cast<ECDSA_PrivateKey*>(loaded_key.get());
-   CHECK_MESSAGE(loaded_ec_key, "the loaded key could not be converted into an ECDSA_PrivateKey");
-   std::string str_message = ("12345678901234567890abcdef12");
-   SecureVector<byte> sv_message = decode_hex(str_message);
-   SecureVector<byte> signature_1 = loaded_ec_key->sign(sv_message.begin(), sv_message.size(), rng);
-   //cout << "signature = " << hex_encode(signature.begin(), signature.size()) << "\n";
-
-   ECDSA_PrivateKey cp_priv_key(*loaded_ec_key); // priv-key, cp-ctor
-   SecureVector<byte> signature_2 = cp_priv_key.sign(sv_message.begin(), sv_message.size(), rng);
-
-   ECDSA_PrivateKey as_priv_key = *loaded_ec_key;  //priv-key, as-op
-   SecureVector<byte> signature_3 = as_priv_key.sign(sv_message.begin(), sv_message.size(), rng);
-
-   ECDSA_PublicKey pk_1 = cp_priv_key; // pub-key, as-op
-   ECDSA_PublicKey pk_2(pk_1); // pub-key, cp-ctor
-   ECDSA_PublicKey pk_3;
-   pk_3 = pk_2; // pub-key, as-op
-
-   bool ver_success_1 = pk_1.verify(sv_message.begin(), sv_message.size(), signature_1.begin(), signature_1.size());
->>>>>>> 3c15bd25
 
       PK_Signer signer(*ecdsa_nodp, "EMSA1(SHA-1)");
       PK_Verifier verifier(*ecdsa_nodp, "EMSA1(SHA-1)");
@@ -492,37 +420,10 @@
       CHECK_MESSAGE(verifier.verify_message(msg, signature_nodp),
                     "generated signature could not be verified positively (no_dom)");
 
-<<<<<<< HEAD
       try
          {
          std::auto_ptr<PKCS8_PrivateKey> loaded_key_withdp(
             PKCS8::load_key(TEST_DATA_DIR "/withdompar_private.pkcs8.pem", rng));
-=======
-/**
-* The following test tests whether ECDSA keys exhibit correct behaviour when it is
-* attempted to use them in an uninitialized state
-*/
-void test_non_init_ecdsa_keys(RandomNumberGenerator& rng)
-   {
-   std::cout << "." << std::flush;
-
-   std::unique_ptr<PKCS8_PrivateKey> loaded_key(PKCS8::load_key(TEST_DATA_DIR "/wo_dompar_private.pkcs8.pem", rng));
-
-   std::string str_message = ("12345678901234567890abcdef12");
-   ECDSA_PrivateKey empty_priv;
-   ECDSA_PublicKey empty_pub;
-   SecureVector<byte> sv_message = decode_hex(str_message);
-   bool exc1 = false;
-   try
-      {
-      SecureVector<byte> signature_1 = empty_priv.sign(sv_message.begin(), sv_message.size(), rng);
-      }
-   catch (std::exception e)
-      {
-      exc1 = true;
-      }
-   CHECK_MESSAGE(exc1, "there was no exception thrown when attempting to use an uninitialized ECDSA key");
->>>>>>> 3c15bd25
 
          std::cout << "Unexpected success: loaded key with unknown OID\n";
          }
