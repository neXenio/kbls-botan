/*
* Parser Functions
* (C) 1999-2007 Jack Lloyd
*
* Distributed under the terms of the Botan license
*/

#include <botan/parsing.h>
#include <botan/exceptn.h>
#include <botan/charset.h>
#include <botan/get_byte.h>

namespace Botan {

/*
* Convert a string into a time duration
*/
u32bit timespec_to_u32bit(const std::string& timespec)
   {
   if(timespec == "")
      return 0;

   const char suffix = timespec[timespec.size()-1];
   std::string value = timespec.substr(0, timespec.size()-1);

   u32bit scale = 1;

   if(Charset::is_digit(suffix))
      value += suffix;
   else if(suffix == 's')
      scale = 1;
   else if(suffix == 'm')
      scale = 60;
   else if(suffix == 'h')
      scale = 60 * 60;
   else if(suffix == 'd')
      scale = 24 * 60 * 60;
   else if(suffix == 'y')
      scale = 365 * 24 * 60 * 60;
   else
      throw Decoding_Error("timespec_to_u32bit: Bad input " + timespec);

   return scale * to_u32bit(value);
   }

/*
* Parse a SCAN-style algorithm name
*/
std::vector<std::string> parse_algorithm_name(const std::string& namex)
   {
   if(namex.find('(') == std::string::npos &&
      namex.find(')') == std::string::npos)
      return std::vector<std::string>(1, namex);

   std::string name = namex, substring;
   std::vector<std::string> elems;
   size_t level = 0;

   elems.push_back(name.substr(0, name.find('(')));
   name = name.substr(name.find('('));

   for(auto i = name.begin(); i != name.end(); ++i)
      {
      char c = *i;

      if(c == '(')
         ++level;
      if(c == ')')
         {
         if(level == 1 && i == name.end() - 1)
            {
            if(elems.size() == 1)
               elems.push_back(substring.substr(1));
            else
               elems.push_back(substring);
            return elems;
            }

         if(level == 0 || (level == 1 && i != name.end() - 1))
            throw Invalid_Algorithm_Name(namex);
         --level;
         }

      if(c == ',' && level == 1)
         {
         if(elems.size() == 1)
            elems.push_back(substring.substr(1));
         else
            elems.push_back(substring);
         substring.clear();
         }
      else
         substring += c;
      }

   if(substring != "")
      throw Invalid_Algorithm_Name(namex);

   return elems;
   }

/*
* Split the string on slashes
*/
std::vector<std::string> split_on(const std::string& str, char delim)
   {
   std::vector<std::string> elems;
   if(str == "") return elems;

   std::string substr;
   for(auto i = str.begin(); i != str.end(); ++i)
      {
      if(*i == delim)
         {
         if(substr != "")
            elems.push_back(substr);
         substr.clear();
         }
      else
         substr += *i;
      }

   if(substr == "")
      throw Invalid_Argument("Unable to split string: " + str);
   elems.push_back(substr);

   return elems;
   }

/*
* Parse an ASN.1 OID string
*/
std::vector<u32bit> parse_asn1_oid(const std::string& oid)
   {
   std::string substring;
   std::vector<u32bit> oid_elems;

   for(auto i = oid.begin(); i != oid.end(); ++i)
      {
      char c = *i;

      if(c == '.')
         {
         if(substring == "")
            throw Invalid_OID(oid);
         oid_elems.push_back(to_u32bit(substring));
         substring.clear();
         }
      else
         substring += c;
      }

   if(substring == "")
      throw Invalid_OID(oid);
   oid_elems.push_back(to_u32bit(substring));

   if(oid_elems.size() < 2)
      throw Invalid_OID(oid);

   return oid_elems;
   }

/*
* X.500 String Comparison
*/
bool x500_name_cmp(const std::string& name1, const std::string& name2)
   {
   auto p1 = name1.begin();
   auto p2 = name2.begin();

   while((p1 != name1.end()) && Charset::is_space(*p1)) ++p1;
   while((p2 != name2.end()) && Charset::is_space(*p2)) ++p2;

   while(p1 != name1.end() && p2 != name2.end())
      {
      if(Charset::is_space(*p1))
         {
         if(!Charset::is_space(*p2))
            return false;

         while((p1 != name1.end()) && Charset::is_space(*p1)) ++p1;
         while((p2 != name2.end()) && Charset::is_space(*p2)) ++p2;

         if(p1 == name1.end() && p2 == name2.end())
            return true;
         }

      if(!Charset::caseless_cmp(*p1, *p2))
         return false;
      ++p1;
      ++p2;
      }

   while((p1 != name1.end()) && Charset::is_space(*p1)) ++p1;
   while((p2 != name2.end()) && Charset::is_space(*p2)) ++p2;

   if((p1 != name1.end()) || (p2 != name2.end()))
      return false;
   return true;
   }

/*
* Convert a decimal-dotted string to binary IP
*/
u32bit string_to_ipv4(const std::string& str)
   {
   std::vector<std::string> parts = split_on(str, '.');

   if(parts.size() != 4)
      throw Decoding_Error("Invalid IP string " + str);

   u32bit ip = 0;

<<<<<<< HEAD
   for(auto part = parts.begin(); part != parts.end(); ++part)
=======
   for(size_t i = 0; i != parts.size(); ++i)
>>>>>>> 7e4c6204
      {
      u32bit octet = to_u32bit(*part);

      if(octet > 255)
         throw Decoding_Error("Invalid IP string " + str);

      ip = (ip << 8) | (octet & 0xFF);
      }

   return ip;
   }

/*
* Convert an IP address to decimal-dotted string
*/
std::string ipv4_to_string(u32bit ip)
   {
   std::string str;

   for(size_t i = 0; i != sizeof(ip); ++i)
      {
      if(i)
         str += ".";
      str += std::to_string(get_byte(i, ip));
      }

   return str;
   }

}<|MERGE_RESOLUTION|>--- conflicted
+++ resolved
@@ -211,11 +211,7 @@
 
    u32bit ip = 0;
 
-<<<<<<< HEAD
    for(auto part = parts.begin(); part != parts.end(); ++part)
-=======
-   for(size_t i = 0; i != parts.size(); ++i)
->>>>>>> 7e4c6204
       {
       u32bit octet = to_u32bit(*part);
 
