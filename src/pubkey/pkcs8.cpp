/*
* PKCS #8
* (C) 1999-2010 Jack Lloyd
*
* Distributed under the terms of the Botan license
*/

#include <botan/pkcs8.h>
#include <botan/get_pbe.h>
#include <botan/der_enc.h>
#include <botan/ber_dec.h>
#include <botan/asn1_obj.h>
#include <botan/oids.h>
#include <botan/pem.h>
#include <botan/internal/pk_algs.h>
#include <memory>

namespace Botan {

namespace PKCS8 {

namespace {

/*
* Get info from an EncryptedPrivateKeyInfo
*/
SecureVector<byte> PKCS8_extract(DataSource& source,
                                 AlgorithmIdentifier& pbe_alg_id)
   {
   SecureVector<byte> key_data;

   BER_Decoder(source)
      .start_cons(SEQUENCE)
         .decode(pbe_alg_id)
         .decode(key_data, OCTET_STRING)
      .verify_end();

   return key_data;
   }

/*
* PEM decode and/or decrypt a private key
*/
SecureVector<byte> PKCS8_decode(DataSource& source, const User_Interface& ui,
                                AlgorithmIdentifier& pk_alg_id)
   {
   AlgorithmIdentifier pbe_alg_id;
   SecureVector<byte> key_data, key;
   bool is_encrypted = true;

   try {
      if(ASN1::maybe_BER(source) && !PEM_Code::matches(source))
         key_data = PKCS8_extract(source, pbe_alg_id);
      else
         {
         std::string label;
         key_data = PEM_Code::decode(source, label);
         if(label == "PRIVATE KEY")
            is_encrypted = false;
         else if(label == "ENCRYPTED PRIVATE KEY")
            {
            DataSource_Memory key_source(key_data);
            key_data = PKCS8_extract(key_source, pbe_alg_id);
            }
         else
            throw PKCS8_Exception("Unknown PEM label " + label);
         }

      if(key_data.empty())
         throw PKCS8_Exception("No key data found");
      }
   catch(Decoding_Error)
      {
      throw Decoding_Error("PKCS #8 private key decoding failed");
      }

   if(!is_encrypted)
      key = key_data;

   const u32bit MAX_TRIES = 3;

   u32bit tries = 0;
   while(true)
      {
      try {
         if(MAX_TRIES && tries >= MAX_TRIES)
            break;

         if(is_encrypted)
            {
            DataSource_Memory params(pbe_alg_id.parameters);
            std::unique_ptr<PBE> pbe(get_pbe(pbe_alg_id.oid, params));

            User_Interface::UI_Result result = User_Interface::OK;
            const std::string passphrase =
               ui.get_passphrase("PKCS #8 private key", source.id(), result);

            if(result == User_Interface::CANCEL_ACTION)
               break;

            pbe->set_key(passphrase);
            Pipe decryptor(pbe.release());

            decryptor.process_msg(key_data, key_data.size());
            key = decryptor.read_all();
            }

         BER_Decoder(key)
            .start_cons(SEQUENCE)
               .decode_and_check<u32bit>(0, "Unknown PKCS #8 version number")
               .decode(pk_alg_id)
               .decode(key, OCTET_STRING)
               .discard_remaining()
            .end_cons();

         break;
         }
      catch(Decoding_Error)
         {
         ++tries;
         }
      }

   if(key.empty())
      throw Decoding_Error("PKCS #8 private key decoding failed");
   return key;
   }

}

/*
* BER encode a PKCS #8 private key, unencrypted
*/
SecureVector<byte> BER_encode(const Private_Key& key)
   {
   const u32bit PKCS8_VERSION = 0;

   return DER_Encoder()
         .start_cons(SEQUENCE)
            .encode(PKCS8_VERSION)
            .encode(key.pkcs8_algorithm_identifier())
            .encode(key.pkcs8_private_key(), OCTET_STRING)
         .end_cons()
      .get_contents();
   }

/*
* PEM encode a PKCS #8 private key, unencrypted
*/
std::string PEM_encode(const Private_Key& key)
   {
   return PEM_Code::encode(PKCS8::BER_encode(key), "PRIVATE KEY");
   }

/*
* BER encode a PKCS #8 private key, encrypted
*/
SecureVector<byte> BER_encode(const Private_Key& key,
                              RandomNumberGenerator& rng,
                              const std::string& pass,
                              const std::string& pbe_algo)
   {
   const std::string DEFAULT_PBE = "PBE-PKCS5v20(SHA-1,AES-128/CBC)";

<<<<<<< HEAD
   Pipe raw_key;
   raw_key.start_msg();
   encode(key, raw_key, RAW_BER);
   raw_key.end_msg();

   std::unique_ptr<PBE> pbe(get_pbe(((pbe_algo != "") ? pbe_algo : DEFAULT_PBE)));
=======
   std::auto_ptr<PBE> pbe(get_pbe(((pbe_algo != "") ? pbe_algo : DEFAULT_PBE)));
>>>>>>> 3dde5683

   pbe->new_params(rng);
   pbe->set_key(pass);

   AlgorithmIdentifier pbe_algid(pbe->get_oid(), pbe->encode_params());

   Pipe key_encrytor(pbe.release());
   key_encrytor.process_msg(PKCS8::BER_encode(key));

   return DER_Encoder()
         .start_cons(SEQUENCE)
            .encode(pbe_algid)
            .encode(key_encrytor.read_all(), OCTET_STRING)
         .end_cons()
      .get_contents();
   }

/*
* PEM encode a PKCS #8 private key, encrypted
*/
std::string PEM_encode(const Private_Key& key,
                       RandomNumberGenerator& rng,
                       const std::string& pass,
                       const std::string& pbe_algo)
   {
   if(pass == "")
      return PEM_encode(key);

   return PEM_Code::encode(PKCS8::BER_encode(key, rng, pass, pbe_algo),
                           "ENCRYPTED PRIVATE KEY");
   }

/*
* Extract a private key and return it
*/
Private_Key* load_key(DataSource& source,
                      RandomNumberGenerator& rng,
                      const User_Interface& ui)
   {
   AlgorithmIdentifier alg_id;
   SecureVector<byte> pkcs8_key = PKCS8_decode(source, ui, alg_id);

   const std::string alg_name = OIDS::lookup(alg_id.oid);
   if(alg_name == "" || alg_name == alg_id.oid.as_string())
      throw PKCS8_Exception("Unknown algorithm OID: " +
                            alg_id.oid.as_string());

   return make_private_key(alg_id, pkcs8_key, rng);
   }

/*
* Extract a private key and return it
*/
Private_Key* load_key(const std::string& fsname,
                      RandomNumberGenerator& rng,
                      const User_Interface& ui)
   {
   DataSource_Stream source(fsname, true);
   return PKCS8::load_key(source, rng, ui);
   }

/*
* Extract a private key and return it
*/
Private_Key* load_key(DataSource& source,
                      RandomNumberGenerator& rng,
                      const std::string& pass)
   {
   return PKCS8::load_key(source, rng, User_Interface(pass));
   }

/*
* Extract a private key and return it
*/
Private_Key* load_key(const std::string& fsname,
                      RandomNumberGenerator& rng,
                      const std::string& pass)
   {
   return PKCS8::load_key(fsname, rng, User_Interface(pass));
   }

/*
* Make a copy of this private key
*/
Private_Key* copy_key(const Private_Key& key,
                      RandomNumberGenerator& rng)
   {
   DataSource_Memory source(PEM_encode(key));
   return PKCS8::load_key(source, rng);
   }

}

}<|MERGE_RESOLUTION|>--- conflicted
+++ resolved
@@ -162,16 +162,7 @@
    {
    const std::string DEFAULT_PBE = "PBE-PKCS5v20(SHA-1,AES-128/CBC)";
 
-<<<<<<< HEAD
-   Pipe raw_key;
-   raw_key.start_msg();
-   encode(key, raw_key, RAW_BER);
-   raw_key.end_msg();
-
    std::unique_ptr<PBE> pbe(get_pbe(((pbe_algo != "") ? pbe_algo : DEFAULT_PBE)));
-=======
-   std::auto_ptr<PBE> pbe(get_pbe(((pbe_algo != "") ? pbe_algo : DEFAULT_PBE)));
->>>>>>> 3dde5683
 
    pbe->new_params(rng);
    pbe->set_key(pass);
