--- conflicted
+++ resolved
@@ -78,17 +78,13 @@
 * Initialize the certificate options
 */
 X509_Cert_Options::X509_Cert_Options(const std::string& initial_opts,
-                                     u32bit expiration_time)
+                                     u32bit expiration_time_in_seconds)
    {
    is_CA = false;
    path_limit = 0;
    constraints = NO_CONSTRAINTS;
 
-<<<<<<< HEAD
    auto now = std::chrono::system_clock::now();
-=======
-   const u64bit now = system_time();
->>>>>>> a48ae8f6
 
    start = X509_Time(now);
    end = X509_Time(now + std::chrono::seconds(expiration_time));
